--- conflicted
+++ resolved
@@ -1,10 +1,6 @@
 # LocalDataManagementTool
 
-<<<<<<< HEAD
-Package to manage local datasets. Developed for corpuls to process corpulsAED-missions.
-=======
 Package to manage local datasets. Developed for corpuls to manage ECG signals.
->>>>>>> fb544ea2
 
 ## Build package
 
